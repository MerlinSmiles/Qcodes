--- conflicted
+++ resolved
@@ -1,12 +1,7 @@
-<<<<<<< HEAD
 from qcodes import Instrument
 
 from qcodes.instrument.parameter import MultiParameter, Parameter
 
-=======
-from qcodes.instrument.base import Instrument
-from qcodes.instrument.parameter import MultiParameter
->>>>>>> 4417ea80
 from qcodes.utils.validators import Enum, Bool
 
 
