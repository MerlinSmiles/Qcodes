--- conflicted
+++ resolved
@@ -441,15 +441,9 @@
         data_arrays = [loop_array]
         # hack set_data into actions
         new_actions = self.actions[:]
-<<<<<<< HEAD
-        # if hasattr(self.sweep_values, "parameters"):
-        #     for parameter in self.sweep_values.parameters:
-        #         new_actions.append(parameter)
-=======
         if hasattr(self.sweep_values, "parameters"): # combined parameter
             for parameter in self.sweep_values.parameters:
                 new_actions.append(parameter)
->>>>>>> 52e42fa0
 
         for i, action in enumerate(new_actions):
             if hasattr(action, 'containers'):
@@ -672,8 +666,7 @@
         return self.run(quiet=True, location=False, **kwargs)
 
     def run(self, use_threads=False, quiet=False, station=None,
-            progress_interval=False, set_active=True, publisher=None,
-            *args, **kwargs):
+            progress_interval=False, set_active=True, *args, **kwargs):
         """
         Execute this loop.
 
@@ -716,11 +709,7 @@
 
         data_set = self.get_data_set(*args, **kwargs)
 
-        if publisher is not None:
-            data_set.publisher = publisher
-
-        self.set_common_attrs(data_set=data_set,
-                              use_threads=use_threads)
+        self.set_common_attrs(data_set=data_set, use_threads=use_threads)
 
         station = station or self.station or Station.default
         if station:
@@ -851,17 +840,10 @@
                 if hasattr(self.sweep_values, 'aggregate'):
                     value = self.sweep_values.aggregate(*set_val)
                 self.data_set.store(new_indices, {set_name: value})
-<<<<<<< HEAD
-                # for j, val in enumerate(set_val):
-                #     set_index = action_indices + (j+1, )
-                #     set_name = (self.data_set.action_id_map[set_index])
-                #     data_to_store[set_name] = val
-=======
                 for j, val in enumerate(set_val): # set_val list of values to set [param1_setpoint, param2_setpoint ..]
                     set_index = action_indices + (j+n_callables, )
                     set_name = (self.data_set.action_id_map[set_index])
                     data_to_store[set_name] = val
->>>>>>> 52e42fa0
             else:
                 set_name = self.data_set.action_id_map[action_indices]
                 data_to_store[set_name] = value
