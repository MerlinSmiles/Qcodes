import numpy as np
import re
import math
import json

from qcodes.utils.helpers import deep_update, NumpyJSONEncoder
from .data_array import DataArray
from .format import Formatter


class GNUPlotFormat(Formatter):
    """
    Saves data in one or more gnuplot-format files. We make one file for
    each set of matching dependent variables in the loop.

    Args:

        extension (default 'dat'): file extension for data files

        terminator (default '\\\\n'): newline character(s) to use on write
            not used for reading, we will read any combination of '\\\\r' and '\\\\n'

        separator (default '\\\\t'): field (column) separator, must be whitespace.
            Only used for writing, we will read with any whitespace separation.

        comment (default '# '): lines starting with this are not data
            Comments are written with this full string, and identified on read
            by just the string after stripping whitespace.

        number_format (default 'g'): from the format mini-language, how to
            format numeric data into a string

        always_nest (default True): whether to always make a folder for files
            or just make a single data file if all data has the same setpoints

    These files are basically tab-separated values, but any quantity of
    any whitespace characters is accepted.

    Each row represents one setting of the setpoint variable(s)
    the setpoint variable(s) are in the first column(s)
    measured variable(s) come after.

    The data is preceded by comment lines (starting with #).
    We use three:

    - one for the variable name
    - the (longer) axis label, in quotes so a label can contain whitespace.
    - for each dependent var, the (max) number of points in that dimension
      (this also tells us how many dependent vars we have in this file)

    ::

        # id1\tid2\tid3...
        # "label1"\t"label2"\t"label3"...
        # 100\t250
        1\t2\t3...
        2\t3\t4...

    For data of 2 dependent variables, gnuplot puts each inner loop into one
    block, then increments the outer loop in the next block, separated by a
    blank line.

    We extend this to an arbitrary quantity of dependent variables by using
    one blank line for each loop level that resets. (gnuplot *does* seem to
    use 2 blank lines sometimes, to denote a whole new dataset, which sort
    of corresponds to our situation.)
    """

    def __init__(self, extension='dat', terminator='\n', separator='\t',
<<<<<<< HEAD
                 comment='# ', number_format='.24g', metadata_file=None):
=======
                 comment='# ', number_format='.15g', metadata_file=None):
>>>>>>> 9d017793
        self.metadata_file = metadata_file or 'snapshot.json'
        # file extension: accept either with or without leading dot
        self.extension = '.' + extension.lstrip('.')

        # line terminator (only used for writing; will read any \r\n combo)
        if terminator not in ('\r', '\n', '\r\n'):
            raise ValueError(
                r'GNUPlotFormat terminator must be \r, \n, or \r\n')
        self.terminator = terminator

        # field separator (only used for writing; will read any whitespace)
        if not re.fullmatch(r'\s+', separator):
            raise ValueError('GNUPlotFormat separator must be whitespace')
        self.separator = separator

        # beginning of a comment line. (when reading, just checks the
        # non-whitespace character(s) of comment
        self.comment = comment
        self.comment_chars = comment.rstrip()
        if not self.comment_chars:
            raise ValueError('comment must have some non-whitespace')
        self.comment_len = len(self.comment_chars)

        # number format (only used for writing; will read any number)
        self.number_format = '{:' + number_format + '}'

    def read_one_file(self, data_set, f, ids_read):
        """
        Called by Formatter.read to bring one data file into
        a DataSet. Setpoint data may be duplicated across multiple files,
        but each measured DataArray must only map to one file.

        args:
            data_set: the DataSet we are reading into
            f: a file-like object to read from
            ids_read: a `set` of array_ids that we have already read.
                when you read an array, check that it's not in this set (except
                setpoints, which can be in several files with different inner loop)
                then add it to the set so other files know not to read it again
        """
        if not f.name.endswith(self.extension):
            return

        arrays = data_set.arrays
        ids = self._read_comment_line(f).split()
        labels = self._get_labels(self._read_comment_line(f))
        shape = tuple(map(int, self._read_comment_line(f).split()))
        ndim = len(shape)

        set_arrays = ()
        data_arrays = []
        indexed_ids = list(enumerate(ids))

        for i, array_id in indexed_ids[:ndim]:
            snap = data_set.get_array_metadata(array_id)

            # setpoint arrays
            set_shape = shape[: i + 1]
            if array_id in arrays:
                set_array = arrays[array_id]
                if set_array.shape != set_shape:
                    raise ValueError(
                        'shapes do not match for set array: ' + array_id)
                if array_id not in ids_read:
                    # it's OK for setpoints to be duplicated across
                    # multiple files, but we should only empty the
                    # array out the first time we see it, so subsequent
                    # reads can check for consistency
                    set_array.clear()
            else:
                set_array = DataArray(label=labels[i], array_id=array_id,
                                      set_arrays=set_arrays, shape=set_shape,
                                      is_setpoint=True, snapshot=snap)
                set_array.init_data()
                data_set.add_array(set_array)

            set_arrays = set_arrays + (set_array, )
            ids_read.add(array_id)

        for i, array_id in indexed_ids[ndim:]:
            snap = data_set.get_array_metadata(array_id)

            # data arrays
            if array_id in ids_read:
                raise ValueError('duplicate data id found: ' + array_id)

            if array_id in arrays:
                data_array = arrays[array_id]
                data_array.clear()
            else:
                data_array = DataArray(label=labels[i], array_id=array_id,
                                       set_arrays=set_arrays, shape=shape,
                                       snapshot=snap)
                data_array.init_data()
                data_set.add_array(data_array)
            data_arrays.append(data_array)
            ids_read.add(array_id)

        indices = [0] * ndim
        first_point = True
        resetting = 0
        for line in f:
            if self._is_comment(line):
                continue

            # ignore leading or trailing whitespace (including in blank lines)
            line = line.strip()

            if not line:
                # each consecutive blank line implies one more loop to reset
                # when we read the next data point. Don't depend on the number
                # of setpoints that change, as there could be weird cases, like
                # bidirectional sweeps, or highly diagonal sweeps, where this
                # is incorrect. Anyway this really only matters for >2D sweeps.
                if not first_point:
                    resetting += 1
                continue

            values = tuple(map(float, line.split()))

            if resetting:
                indices[-resetting - 1] += 1
                indices[-resetting:] = [0] * resetting
                resetting = 0

            for value, set_array in zip(values[:ndim], set_arrays):
                nparray = set_array.ndarray
                myindices = tuple(indices[:nparray.ndim])
                stored_value = nparray[myindices]
                if math.isnan(stored_value):
                    nparray[myindices] = value
                elif stored_value != value:
                    raise ValueError('inconsistent setpoint values',
                                     stored_value, value, set_array.name,
                                     myindices, indices)

            for value, data_array in zip(values[ndim:], data_arrays):
                # set .ndarray directly to avoid the overhead of __setitem__
                # which updates modified_range on every call
                data_array.ndarray[tuple(indices)] = value

            indices[-1] += 1
            first_point = False

        # Since we skipped __setitem__, back up to the last read point and
        # mark it as saved that far.
        # Using mark_saved is better than directly setting last_saved_index
        # because it also ensures modified_range is set correctly.
        indices[-1] -= 1
        for array in set_arrays + tuple(data_arrays):
            array.mark_saved(array.flat_index(indices[:array.ndim]))

    def _is_comment(self, line):
        return line[:self.comment_len] == self.comment_chars

    def _read_comment_line(self, f):
        s = f.readline()
        if not self._is_comment(s):
            raise ValueError('expected a comment line, found:\n' + s)
        return s[self.comment_len:]

    def _get_labels(self, labelstr):
        labelstr = labelstr.strip()
        if labelstr[0] != '"' or labelstr[-1] != '"':
            # fields are *not* quoted
            return labelstr.split()
        else:
            # fields *are* quoted (and escaped)
            parts = re.split('"\s+"', labelstr[1:-1])
            return [l.replace('\\"', '"').replace('\\\\', '\\') for l in parts]

    def write(self, data_set, io_manager, location, force_write=False, write_metadata=True):
        """
        Write updates in this DataSet to storage.

        Will choose append if possible, overwrite if not.

        Args:
            data_set (DataSet): the data we're storing
            io_manager (io_manager): the base location to write to
            location (str): the file location within io_manager
        """
        arrays = data_set.arrays

        # puts everything with same dimensions together
        groups = self.group_arrays(arrays)
        existing_files = set(io_manager.list(location))
        written_files = set()

        # Every group gets it's own datafile
        for group in groups:
            fn = io_manager.join(location, group.name + self.extension)

            written_files.add(fn)

            file_exists = fn in existing_files
            save_range = self.match_save_range(group, file_exists)

            if save_range is None:
                continue

            overwrite = save_range[0] == 0 or force_write
            open_mode = 'w' if overwrite else 'a'
            shape = group.set_arrays[-1].shape

            with io_manager.open(fn, open_mode) as f:
                if overwrite:
                    f.write(self._make_header(group))

                for i in range(save_range[0], save_range[1] + 1):
                    indices = np.unravel_index(i, shape)

                    # insert a blank line for each loop that reset (to index 0)
                    # note that if *all* indices are zero (the first point)
                    # we won't put any blanks
                    for j, index in enumerate(reversed(indices)):
                        if index != 0:
                            if j:
                                f.write(self.terminator * j)
                            break

                    one_point = self._data_point(group, indices)
                    f.write(self.separator.join(one_point) + self.terminator)

            # now that we've saved the data, mark it as such in the data.
            # we mark the data arrays and the inner setpoint array. Outer
            # setpoint arrays have different dimension (so would need a
            # different unraveled index) but more importantly could have
            # a different saved range anyway depending on whether there
            # is outer data taken before or after the inner loop. Anyway we
            # never look at the outer setpoint last_saved_index or
            # modified_range, we just assume it's got the values we need.
            for array in group.data + (group.set_arrays[-1],):
                array.mark_saved(save_range[1])

        if write_metadata:
            self.write_metadata(
                data_set, io_manager=io_manager, location=location)

    def write_metadata(self, data_set, io_manager, location, read_first=True):
        """
        Write all metadata in this DataSet to storage.

        Args:
            data_set (DataSet): the data we're storing

            io_manager (io_manager): the base location to write to

            location (str): the file location within io_manager

            read_first (bool, optional): read previously saved metadata before
                writing? The current metadata will still be the used if
                there are changes, but if the saved metadata has information
                not present in the current metadata, it will be retained.
                Default True.
        """
        if read_first:
            # In case the saved file has more metadata than we have here,
            # read it in first. But any changes to the in-memory copy should
            # override the saved file data.
            memory_metadata = data_set.metadata
            data_set.metadata = {}
            self.read_metadata(data_set)
            deep_update(data_set.metadata, memory_metadata)

        fn = io_manager.join(location, self.metadata_file)
        with io_manager.open(fn, 'w', encoding='utf8') as snap_file:
            json.dump(data_set.metadata, snap_file, sort_keys=True,
                      indent=4, ensure_ascii=False, cls=NumpyJSONEncoder)

    def read_metadata(self, data_set):
        io_manager = data_set.io
        location = data_set.location
        fn = io_manager.join(location, self.metadata_file)
        if io_manager.list(fn):
            with io_manager.open(fn, 'r') as snap_file:
                metadata = json.load(snap_file, encoding='utf8')
            data_set.metadata.update(metadata)

    def _make_header(self, group):
        ids, labels = [], []
        for array in group.set_arrays + group.data:
            ids.append(array.array_id)
            label = getattr(array, 'label', array.array_id)
            label = label.replace('\\', '\\\\').replace('"', '\\"')
            labels.append('"' + label + '"')

        shape = [str(size) for size in group.set_arrays[-1].shape]
        if len(shape) != len(group.set_arrays):
            raise ValueError('array dimensionality does not match setpoints')

        out = (self._comment_line(ids) + self._comment_line(labels) +
               self._comment_line(shape))

        return out

    def _comment_line(self, items):
        return self.comment + self.separator.join(items) + self.terminator

    def _data_point(self, group, indices):
        for array in group.set_arrays:
            yield self.number_format.format(array[indices[:array.ndim]])

        for array in group.data:
            yield self.number_format.format(array[indices])<|MERGE_RESOLUTION|>--- conflicted
+++ resolved
@@ -67,11 +67,8 @@
     """
 
     def __init__(self, extension='dat', terminator='\n', separator='\t',
-<<<<<<< HEAD
-                 comment='# ', number_format='.24g', metadata_file=None):
-=======
                  comment='# ', number_format='.15g', metadata_file=None):
->>>>>>> 9d017793
+
         self.metadata_file = metadata_file or 'snapshot.json'
         # file extension: accept either with or without leading dot
         self.extension = '.' + extension.lstrip('.')
