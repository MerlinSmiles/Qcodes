from setuptools import setup, find_packages
from distutils.version import StrictVersion
from importlib import import_module
import re

def get_version(verbose=1):
    """ Extract version information from source code """

    try:
        with open('qcodes/version.py', 'r') as f:
            ln = f.readline()
            # print(ln)
            m = re.search('.* ''(.*)''', ln)
            version = (m.group(1)).strip('\'')
    except Exception as E:
        print(E)
        version = 'none'
    if verbose:
        print('get_version: %s' % version)
    return version


def readme():
    with open('README.rst') as f:
        return f.read()

extras = {
    'MatPlot': ('matplotlib', '1.5'),
<<<<<<< HEAD
    'QtPlot': ('pyqtgraph', '0.9.11'),
=======
    'QtPlot': ('pyqtgraph', '0.10.0'),
>>>>>>> 004b922f
    'coverage tests': ('coverage', '4.0')
}
extras_require = {k: '>='.join(v) for k, v in extras.items()}

setup(name='qcodes',
      version=get_version(),
      use_2to3=False,

      maintainer='Giulio Ungaretti',
      maintainer_email='unga@nbi.ku.dk',
      description='Python-based data acquisition framework developed by the '
                  'Copenhagen / Delft / Sydney / Microsoft quantum computing '
                  'consortium',
      long_description=readme(),
      url='https://github.com/QCoDeS/Qcodes',
      classifiers=[
          'Development Status :: 3 - Alpha',
          'Intended Audience :: Science/Research',
          'Programming Language :: Python :: 3 :: Only',
          'Programming Language :: Python :: 3.5',
          'Topic :: Scientific/Engineering'
      ],
      license='MIT',
      # if we want to install without tests:
      # packages=find_packages(exclude=["*.tests", "tests"]),
      packages=find_packages(),
      package_data={'qcodes': ['widgets/*.js', 'widgets/*.css', 'config/*.json']},
      install_requires= [
          'numpy>=1.10',
          'pyvisa>=1.8',
          'ipython>=4.1.0',
          'jupyter>=1.0.0',
          'h5py>=2.6'
      ],

      test_suite='qcodes.tests',
      extras_require=extras_require,

      # I think the only part of qcodes that would care about zip_safe
      # is utils.helpers.reload_code; users of a zip-installed package
      # shouldn't be needing to do this anyway, but we should test first.
      zip_safe=False)

version_template = '''
*****
***** package {0} must be at least version {1}.
***** Please upgrade it (pip install -U {0} or conda install {0})
***** in order to use {2}
*****
'''

missing_template = '''
*****
***** package {0} not found
***** Please install it (pip install {0} or conda install {0})
***** in order to use {1}
*****
'''

valueerror_template = '''
*****
***** package {0} version not understood
***** Please make sure the installed version ({1})
***** is compatible with the minimum required version ({2})
***** in order to use {3}
*****
'''

# now test the versions of extras
for extra, (module_name, min_version) in extras.items():
    try:
        module = import_module(module_name)
        if StrictVersion(module.__version__) < StrictVersion(min_version):
            print(version_template.format(module_name, min_version, extra))
    except ImportError:
        print(missing_template.format(module_name, extra))
    except ValueError:
        print(valueerror_template.format(
            module_name, module.__version__, min_version, extra))<|MERGE_RESOLUTION|>--- conflicted
+++ resolved
@@ -26,11 +26,7 @@
 
 extras = {
     'MatPlot': ('matplotlib', '1.5'),
-<<<<<<< HEAD
-    'QtPlot': ('pyqtgraph', '0.9.11'),
-=======
     'QtPlot': ('pyqtgraph', '0.10.0'),
->>>>>>> 004b922f
     'coverage tests': ('coverage', '4.0')
 }
 extras_require = {k: '>='.join(v) for k, v in extras.items()}
